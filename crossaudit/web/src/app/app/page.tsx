"use client";
import { useState } from 'react';

export default function Chat() {
  const [prompt, setPrompt] = useState('');
  const [messages, setMessages] = useState<{ prompt: string; response: string }[]>([]);

  async function send() {
    const r = await fetch('/api/chat', {
      method: 'POST',
      headers: { 'Content-Type': 'application/json' },
      body: JSON.stringify({ prompt }),
    }).then(r => r.json());
    setMessages([...messages, { prompt, response: r.response }]);
    setPrompt('');
  }

  return (
<<<<<<< HEAD
    <div className="flex flex-col space-y-4">
      <div className="space-y-2">
        {messages.map((m, i) => (
          <div key={i} className="space-y-1">
            <div className="bg-gray-100 p-2 rounded-md self-start">{m.prompt}</div>
            <div className="bg-blue-100 p-2 rounded-md self-end">{m.response}</div>
          </div>
        ))}
      </div>
=======
    <div>
>>>>>>> ca02885e
      <textarea
        className="w-full border p-2"
        value={prompt}
        onChange={e => setPrompt(e.target.value)}
      />
<<<<<<< HEAD
      <button className="self-end bg-blue-600 text-white px-4 py-1 rounded" onClick={send}>
        Send
      </button>
=======
      <button className="mt-2" onClick={send}>Send</button>
      <pre className="mt-4 whitespace-pre-wrap">{resp}</pre>
>>>>>>> ca02885e
    </div>
  );
}<|MERGE_RESOLUTION|>--- conflicted
+++ resolved
@@ -16,7 +16,6 @@
   }
 
   return (
-<<<<<<< HEAD
     <div className="flex flex-col space-y-4">
       <div className="space-y-2">
         {messages.map((m, i) => (
@@ -26,22 +25,17 @@
           </div>
         ))}
       </div>
-=======
     <div>
->>>>>>> ca02885e
       <textarea
         className="w-full border p-2"
         value={prompt}
         onChange={e => setPrompt(e.target.value)}
       />
-<<<<<<< HEAD
       <button className="self-end bg-blue-600 text-white px-4 py-1 rounded" onClick={send}>
         Send
       </button>
-=======
       <button className="mt-2" onClick={send}>Send</button>
       <pre className="mt-4 whitespace-pre-wrap">{resp}</pre>
->>>>>>> ca02885e
     </div>
   );
 }
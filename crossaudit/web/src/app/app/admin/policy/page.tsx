"use client";
import { useState } from 'react';

export default function Policy() {
  const [policy, setPolicy] = useState('');

  async function validate() {
    await fetch('/api/policy/validate', {
      method: 'POST',
      headers: { 'Content-Type': 'application/json' },
      body: JSON.stringify({ policy }),
    });
    alert('Policy validated');
  }

  async function save() {
    await fetch('/api/policy', {
      method: 'POST',
      headers: { 'Content-Type': 'application/json' },
      body: JSON.stringify({ policy }),
    });
    alert('Policy saved');
  }

  return (
    <div>
<<<<<<< HEAD
      <h2 className="text-xl mb-4 font-semibold">Policy</h2>
      <textarea
        className="w-full border p-2 h-40"
=======
      <h2 className="text-xl mb-2">Policy</h2>
      <textarea
        className="w-full border p-2"
>>>>>>> ca02885e
        value={policy}
        onChange={e => setPolicy(e.target.value)}
      />
      <div className="mt-2 space-x-2">
<<<<<<< HEAD
        <button className="bg-gray-200 px-3 py-1 rounded" onClick={validate}>Validate</button>
        <button className="bg-blue-600 text-white px-3 py-1 rounded" onClick={save}>Save</button>
=======
        <button onClick={validate}>Validate</button>
        <button onClick={save}>Save</button>
>>>>>>> ca02885e
      </div>
    </div>
  );
}<|MERGE_RESOLUTION|>--- conflicted
+++ resolved
@@ -24,26 +24,20 @@
 
   return (
     <div>
-<<<<<<< HEAD
       <h2 className="text-xl mb-4 font-semibold">Policy</h2>
       <textarea
         className="w-full border p-2 h-40"
-=======
       <h2 className="text-xl mb-2">Policy</h2>
       <textarea
         className="w-full border p-2"
->>>>>>> ca02885e
         value={policy}
         onChange={e => setPolicy(e.target.value)}
       />
       <div className="mt-2 space-x-2">
-<<<<<<< HEAD
         <button className="bg-gray-200 px-3 py-1 rounded" onClick={validate}>Validate</button>
         <button className="bg-blue-600 text-white px-3 py-1 rounded" onClick={save}>Save</button>
-=======
         <button onClick={validate}>Validate</button>
         <button onClick={save}>Save</button>
->>>>>>> ca02885e
       </div>
     </div>
   );
